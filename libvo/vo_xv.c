/* vo_xv.c, X11 Xv interface */

// Number of buffers _FOR_DOUBLEBUFFERING_MODE_
// Use option -double to enable double buffering! (default: single buffer)
#define NUM_BUFFERS 3

/*
Buffer allocation:

-nodr:
  1: TEMP
  2: 2*TEMP

-dr:
  1: TEMP
  3: 2*STATIC+TEMP
*/

#include <stdio.h>
#include <stdlib.h>
#include <string.h>
#include <stdint.h>

#include "config.h"
#include "options.h"
#include "talloc.h"
#include "mp_msg.h"
#include "help_mp.h"
#include "video_out.h"
#include "libmpcodecs/vfcap.h"
#include "libmpcodecs/mp_image.h"
#include "osd.h"

#include <X11/Xlib.h>
#include <X11/Xutil.h>
#include <errno.h>

#include "x11_common.h"

#include "fastmemcpy.h"
#include "sub.h"
#include "aspect.h"

#include "subopt-helper.h"

#include "input/input.h"
#include "mp_fifo.h"

#ifdef CONFIG_GUI
#include "gui/interface.h"
#endif

#include "libavutil/common.h"

static const vo_info_t info = {
    "X11/Xv",
    "xv",
    "Gerd Knorr <kraxel@goldbach.in-berlin.de> and others",
    ""
};

#ifdef HAVE_SHM
#include <sys/ipc.h>
#include <sys/shm.h>
#include <X11/extensions/XShm.h>
#endif

// Note: depends on the inclusion of X11/extensions/XShm.h
#include <X11/extensions/Xv.h>
#include <X11/extensions/Xvlib.h>

struct xvctx {
    XvAdaptorInfo *ai;
    XvImageFormatValues *fo;
    unsigned int formats, adaptors, xv_format;
    int current_buf;
    int current_ip_buf;
    int num_buffers;
    int visible_buf;
    XvImage *xvimage[NUM_BUFFERS];
    uint32_t image_width;
    uint32_t image_height;
    uint32_t image_format;
    int is_paused;
    uint32_t drwX, drwY;
    uint32_t max_width, max_height; // zero means: not set
    int event_fd_registered; // for uninit called from preinit
    int mode_switched;
    void (*draw_alpha_fnc)(void *ctx, int x0, int y0, int w, int h,
                           unsigned char *src, unsigned char *srca,
                           int stride);
#ifdef HAVE_SHM
    XShmSegmentInfo Shminfo[NUM_BUFFERS];
    int Shmem_Flag;
#endif
};

// FIXME: dynamically allocate this stuff
static void allocate_xvimage(struct vo *, int);



static void draw_alpha_yv12(void *p, int x0, int y0, int w, int h,
                            unsigned char *src, unsigned char *srca,
                            int stride)
{
    struct vo *vo = p;
    struct xvctx *ctx = vo->priv;
    x0 += ctx->image_width * (vo->panscan_x >> 1)
                           / (vo->dwidth + vo->panscan_x);
    vo_draw_alpha_yv12(w, h, src, srca, stride,
                       ctx->xvimage[ctx->current_buf]->data +
                       ctx->xvimage[ctx->current_buf]->offsets[0] +
                       ctx->xvimage[ctx->current_buf]->pitches[0] * y0 + x0,
                       ctx->xvimage[ctx->current_buf]->pitches[0]);
}

static void draw_alpha_yuy2(void *p, int x0, int y0, int w, int h,
                            unsigned char *src, unsigned char *srca,
                            int stride)
{
    struct vo *vo = p;
    struct xvctx *ctx = vo->priv;
    x0 += ctx->image_width * (vo->panscan_x >> 1)
                           / (vo->dwidth + vo->panscan_x);
    vo_draw_alpha_yuy2(w, h, src, srca, stride,
                       ctx->xvimage[ctx->current_buf]->data +
                       ctx->xvimage[ctx->current_buf]->offsets[0] +
                       ctx->xvimage[ctx->current_buf]->pitches[0] * y0 + 2 * x0,
                       ctx->xvimage[ctx->current_buf]->pitches[0]);
}

static void draw_alpha_uyvy(void *p, int x0, int y0, int w, int h,
                            unsigned char *src, unsigned char *srca,
                            int stride)
{
    struct vo *vo = p;
    struct xvctx *ctx = vo->priv;
    x0 += ctx->image_width * (vo->panscan_x >> 1)
                           / (vo->dwidth + vo->panscan_x);
    vo_draw_alpha_yuy2(w, h, src, srca, stride,
                       ctx->xvimage[ctx->current_buf]->data +
                       ctx->xvimage[ctx->current_buf]->offsets[0] +
                       ctx->xvimage[ctx->current_buf]->pitches[0] * y0 + 2 * x0 + 1,
                       ctx->xvimage[ctx->current_buf]->pitches[0]);
}

static void draw_alpha_null(void *p, int x0, int y0, int w, int h,
                            unsigned char *src, unsigned char *srca,
                            int stride)
{
}


static void deallocate_xvimage(struct vo *vo, int foo);

static void calc_drwXY(struct vo *vo, uint32_t *drwX, uint32_t *drwY) {
    struct MPOpts *opts = vo->opts;
  *drwX = *drwY = 0;
  if (vo_fs) {
    aspect(vo, &vo->dwidth, &vo->dheight, A_ZOOM);
    vo->dwidth = FFMIN(vo->dwidth, opts->vo_screenwidth);
    vo->dheight = FFMIN(vo->dheight, opts->vo_screenheight);
    *drwX = (opts->vo_screenwidth - vo->dwidth) / 2;
    *drwY = (opts->vo_screenheight - vo->dheight) / 2;
    mp_msg(MSGT_VO, MSGL_V, "[xv-fs] dx: %d dy: %d dw: %d dh: %d\n",
           *drwX, *drwY, vo->dwidth, vo->dheight);
  } else if (WinID == 0) {
    *drwX = vo->dx;
    *drwY = vo->dy;
  }
}

/*
 * connect to server, create and map window,
 * allocate colors and (shared) memory
 */
static int config(struct vo *vo, uint32_t width, uint32_t height,
                  uint32_t d_width, uint32_t d_height, uint32_t flags,
                  char *title, uint32_t format)
{
    struct MPOpts *opts = vo->opts;
    struct vo_x11_state *x11 = vo->x11;
    XVisualInfo vinfo;
    XSetWindowAttributes xswa;
    XWindowAttributes attribs;
    unsigned long xswamask;
    int depth;
    struct xvctx *ctx = vo->priv;
    int i;

    ctx->image_height = height;
    ctx->image_width = width;
    ctx->image_format = format;

    if ((ctx->max_width != 0 && ctx->max_height != 0) &&
        (ctx->image_width > ctx->max_width || ctx->image_height > ctx->max_height))
    {
        mp_msg( MSGT_VO, MSGL_ERR, MSGTR_VO_XV_ImagedimTooHigh,
                ctx->image_width, ctx->image_height, ctx->max_width, ctx->max_height);
        return -1;
    }

<<<<<<< HEAD
    x11->vo_mouse_autohide = 1;
=======
    int_pause = 0;
    visible_buf = -1;
>>>>>>> a83e0000

    ctx->is_paused = 0;
    ctx->visible_buf = -1;

    /* check image formats */
    ctx->xv_format = 0;
    for (i = 0; i < ctx->formats; i++) {
        mp_msg(MSGT_VO, MSGL_V,
               "Xvideo image format: 0x%x (%4.4s) %s\n", ctx->fo[i].id,
               (char *) &ctx->fo[i].id,
               (ctx->fo[i].format == XvPacked) ? "packed" : "planar");
        if (ctx->fo[i].id == format)
            ctx->xv_format = ctx->fo[i].id;
    }
    if (!ctx->xv_format)
        return -1;

#ifdef CONFIG_GUI
    if (use_gui)
        guiGetEvent(guiSetShVideo, 0);  // the GUI will set up / resize the window
    else
#endif
    {
#ifdef CONFIG_XF86VM
        int vm = flags & VOFLAG_MODESWITCHING;
        if (vm)
        {
            vo_vm_switch(vo);
            ctx->mode_switched = 1;
        }
#endif
        XGetWindowAttributes(x11->display, DefaultRootWindow(x11->display),
                             &attribs);
        depth = attribs.depth;
        if (depth != 15 && depth != 16 && depth != 24 && depth != 32)
            depth = 24;
        XMatchVisualInfo(x11->display, x11->screen, depth, TrueColor, &vinfo);

        xswa.background_pixel = 0;
        if (x11->xv_ck_info.method == CK_METHOD_BACKGROUND)
        {
          xswa.background_pixel = x11->xv_colorkey;
        }
        xswa.border_pixel = 0;
        xswamask = CWBackPixel | CWBorderPixel;

<<<<<<< HEAD
        if (WinID >= 0)
        {
            x11->window = WinID ? ((Window) WinID) : x11->rootwin;
            if (WinID)
            {
                XUnmapWindow(x11->display, x11->window);
                XChangeWindowAttributes(x11->display, x11->window, xswamask,
                                        &xswa);
                vo_x11_selectinput_witherr(x11->display, x11->window,
                                           StructureNotifyMask |
                                           KeyPressMask |
                                           PropertyChangeMask |
                                           PointerMotionMask |
                                           ButtonPressMask |
                                           ButtonReleaseMask |
                                           ExposureMask);
                XMapWindow(x11->display, x11->window);
                vo_x11_update_geometry(vo);
                aspect_save_prescale(vo, vo->dwidth, vo->dheight);
            } else
                XSelectInput(x11->display, x11->window, ExposureMask);
        } else
        {
            vo_x11_create_vo_window(vo, &vinfo, vo->dx, vo->dy, vo->dwidth, vo->dheight,
                   flags, CopyFromParent, "xv", title);
            XChangeWindowAttributes(x11->display, x11->window, xswamask, &xswa);
        }

        if (x11->vo_gc != None)
            XFreeGC(x11->display, x11->vo_gc);
        x11->vo_gc = XCreateGC(x11->display, x11->window, 0L, &xgcv);
        XSync(x11->display, False);
=======
            vo_x11_create_vo_window(&vinfo, vo_dx, vo_dy, vo_dwidth, vo_dheight,
                   flags, CopyFromParent, "xv", title);
            XChangeWindowAttributes(mDisplay, vo_window, xswamask, &xswa);

>>>>>>> a83e0000
#ifdef CONFIG_XF86VM
        if (vm)
        {
            /* Grab the mouse pointer in our window */
            if (vo_grabpointer)
                XGrabPointer(x11->display, x11->window, True, 0,
                             GrabModeAsync, GrabModeAsync,
                             x11->window, None, CurrentTime);
            XSetInputFocus(x11->display, x11->window, RevertToNone, CurrentTime);
        }
#endif
    }

    mp_msg(MSGT_VO, MSGL_V, "using Xvideo port %d for hw scaling\n",
           x11->xv_port);

    switch (ctx->xv_format)
    {
        case IMGFMT_YV12:
        case IMGFMT_I420:
        case IMGFMT_IYUV:
            ctx->draw_alpha_fnc = draw_alpha_yv12;
            break;
        case IMGFMT_YUY2:
        case IMGFMT_YVYU:
            ctx->draw_alpha_fnc = draw_alpha_yuy2;
            break;
        case IMGFMT_UYVY:
            ctx->draw_alpha_fnc = draw_alpha_uyvy;
            break;
        default:
            ctx->draw_alpha_fnc = draw_alpha_null;
    }

    // In case config has been called before
    for (i = 0; i < ctx->num_buffers; i++)
        deallocate_xvimage(vo, i);

    ctx->num_buffers =
        vo_doublebuffering ? (vo_directrendering ? NUM_BUFFERS : 2) : 1;

    for (i = 0; i < ctx->num_buffers; i++)
        allocate_xvimage(vo, i);

    ctx->current_buf = 0;
    ctx->current_ip_buf = 0;

<<<<<<< HEAD
    aspect(vo, &vo->dwidth, &vo->dheight, A_NOZOOM);
=======
>>>>>>> a83e0000
    if ((flags & VOFLAG_FULLSCREEN) && WinID <= 0) vo_fs = 1;
    calc_drwXY(vo, &ctx->drwX, &ctx->drwY);

    panscan_calc(vo);
    
    vo_xv_draw_colorkey(vo, ctx->drwX - (vo->panscan_x >> 1),
                        ctx->drwY - (vo->panscan_y >> 1),
                        vo->dwidth + vo->panscan_x - 1,
                        vo->dheight + vo->panscan_y - 1);

    mp_msg(MSGT_VO, MSGL_V, "[xv] dx: %d dy: %d dw: %d dh: %d\n", ctx->drwX,
           ctx->drwY, vo->dwidth, vo->dheight);

    return 0;
}

static void allocate_xvimage(struct vo *vo, int foo)
{
    struct xvctx *ctx = vo->priv;
    struct vo_x11_state *x11 = vo->x11;
    /*
     * allocate XvImages.  FIXME: no error checking, without
     * mit-shm this will bomb... trzing to fix ::atmos
     */
#ifdef HAVE_SHM
    if (x11->display_is_local && XShmQueryExtension(x11->display))
        ctx->Shmem_Flag = 1;
    else
    {
        ctx->Shmem_Flag = 0;
        mp_msg(MSGT_VO, MSGL_INFO,
               MSGTR_LIBVO_XV_SharedMemoryNotSupported);
    }
    if (ctx->Shmem_Flag)
    {
        ctx->xvimage[foo] =
            (XvImage *) XvShmCreateImage(x11->display, x11->xv_port, ctx->xv_format,
                                         NULL, ctx->image_width, ctx->image_height,
                                         &ctx->Shminfo[foo]);

        ctx->Shminfo[foo].shmid =
            shmget(IPC_PRIVATE, ctx->xvimage[foo]->data_size, IPC_CREAT | 0777);
        ctx->Shminfo[foo].shmaddr = (char *) shmat(ctx->Shminfo[foo].shmid, 0, 0);
        ctx->Shminfo[foo].readOnly = False;

        ctx->xvimage[foo]->data = ctx->Shminfo[foo].shmaddr;
        XShmAttach(x11->display, &ctx->Shminfo[foo]);
        XSync(x11->display, False);
        shmctl(ctx->Shminfo[foo].shmid, IPC_RMID, 0);
    } else
#endif
    {
        ctx->xvimage[foo] =
            (XvImage *) XvCreateImage(x11->display, x11->xv_port, ctx->xv_format, NULL,
                                      ctx->image_width, ctx->image_height);
        ctx->xvimage[foo]->data = malloc(ctx->xvimage[foo]->data_size);
        XSync(x11->display, False);
    }
    memset(ctx->xvimage[foo]->data, 128, ctx->xvimage[foo]->data_size);
    return;
}

static void deallocate_xvimage(struct vo *vo, int foo)
{
    struct xvctx *ctx = vo->priv;
#ifdef HAVE_SHM
    if (ctx->Shmem_Flag)
    {
        XShmDetach(vo->x11->display, &ctx->Shminfo[foo]);
        shmdt(ctx->Shminfo[foo].shmaddr);
    } else
#endif
    {
        free(ctx->xvimage[foo]->data);
    }
    XFree(ctx->xvimage[foo]);

    XSync(vo->x11->display, False);
    return;
}

static inline void put_xvimage(struct vo *vo, XvImage *xvi)
{
    struct xvctx *ctx = vo->priv;
    struct vo_x11_state *x11 = vo->x11;
#ifdef HAVE_SHM
    if (ctx->Shmem_Flag)
    {
        XvShmPutImage(x11->display, x11->xv_port, x11->window, x11->vo_gc,
                      xvi, 0, 0, ctx->image_width,
                      ctx->image_height, ctx->drwX - (vo->panscan_x >> 1),
                      ctx->drwY - (vo->panscan_y >> 1), vo->dwidth + vo->panscan_x,
                      vo->dheight + vo->panscan_y,
                      False);
    } else
#endif
    {
        XvPutImage(x11->display, x11->xv_port, x11->window, x11->vo_gc,
                   xvi, 0, 0, ctx->image_width, ctx->image_height,
                   ctx->drwX - (vo->panscan_x >> 1), ctx->drwY - (vo->panscan_y >> 1),
                   vo->dwidth + vo->panscan_x,
                   vo->dheight + vo->panscan_y);
    }
}

static void check_events(struct vo *vo)
{
    struct xvctx *ctx = vo->priv;
    struct vo_x11_state *x11 = vo->x11;
    int e = vo_x11_check_events(vo);

    if (e & VO_EVENT_RESIZE)
        calc_drwXY(vo, &ctx->drwX, &ctx->drwY);

    if (e & VO_EVENT_EXPOSE || e & VO_EVENT_RESIZE)
    {
	vo_xv_draw_colorkey(vo, ctx->drwX - (vo->panscan_x >> 1),
			    ctx->drwY - (vo->panscan_y >> 1),
			    vo->dwidth + vo->panscan_x - 1,
			    vo->dheight + vo->panscan_y - 1);
    }

    if ((e & VO_EVENT_EXPOSE || e & VO_EVENT_RESIZE) && ctx->is_paused)
    {
        /* did we already draw a buffer */
        if ( ctx->visible_buf != -1 )
        {
          /* redraw the last visible buffer */
          put_xvimage(vo, ctx->xvimage[ctx->visible_buf]);
        }
    }
}

static void draw_osd(struct vo *vo, struct osd_state *osd)
{
    struct xvctx *ctx = vo->priv;

    osd_draw_text(osd, ctx->image_width -
                  ctx->image_width * vo->panscan_x / (vo->dwidth + vo->panscan_x),
                  ctx->image_height, ctx->draw_alpha_fnc, vo);
}

static void flip_page(struct vo *vo)
{
    struct xvctx *ctx = vo->priv;
    put_xvimage(vo, ctx->xvimage[ctx->current_buf]);

    /* remember the currently visible buffer */
    ctx->visible_buf = ctx->current_buf;

    if (ctx->num_buffers > 1)
    {
        ctx->current_buf =
            vo_directrendering ? 0 : ((ctx->current_buf + 1) % ctx->num_buffers);
        XFlush(vo->x11->display);
    } else
        XSync(vo->x11->display, False);
    return;
}

static int draw_slice(struct vo *vo, uint8_t * image[], int stride[], int w,
                      int h, int x, int y)
{
    struct xvctx *ctx = vo->priv;
    uint8_t *dst;
    XvImage *current_image = ctx->xvimage[ctx->current_buf];

    dst = current_image->data + current_image->offsets[0] +
        current_image->pitches[0] * y + x;
    memcpy_pic(dst, image[0], w, h, current_image->pitches[0],
               stride[0]);

    x /= 2;
    y /= 2;
    w /= 2;
    h /= 2;

    dst = current_image->data + current_image->offsets[1] +
        current_image->pitches[1] * y + x;
    if (ctx->image_format != IMGFMT_YV12)
        memcpy_pic(dst, image[1], w, h, current_image->pitches[1],
                   stride[1]);
    else
        memcpy_pic(dst, image[2], w, h, current_image->pitches[1],
                   stride[2]);

    dst = current_image->data + current_image->offsets[2] +
        current_image->pitches[2] * y + x;
    if (ctx->image_format == IMGFMT_YV12)
        memcpy_pic(dst, image[1], w, h, current_image->pitches[1],
                   stride[1]);
    else
        memcpy_pic(dst, image[2], w, h, current_image->pitches[1],
                   stride[2]);

    return 0;
}

static int draw_frame(struct vo *vo, uint8_t * src[])
{
    return VO_ERROR;
}

static uint32_t draw_image(struct vo *vo, mp_image_t * mpi)
{
    struct xvctx *ctx = vo->priv;
    if (mpi->flags & MP_IMGFLAG_DIRECT)
    {
        // direct rendering:
        ctx->current_buf = (int) (mpi->priv);        // hack!
        return VO_TRUE;
    }
    if (mpi->flags & MP_IMGFLAG_DRAW_CALLBACK)
        return VO_TRUE;         // done
    if (mpi->flags & MP_IMGFLAG_PLANAR)
    {
        draw_slice(vo, mpi->planes, mpi->stride, mpi->w, mpi->h, 0, 0);
        return VO_TRUE;
    }
    if (mpi->flags & MP_IMGFLAG_YUV)
    {
        // packed YUV:
        memcpy_pic(ctx->xvimage[ctx->current_buf]->data +
                   ctx->xvimage[ctx->current_buf]->offsets[0], mpi->planes[0],
                   mpi->w * (mpi->bpp / 8), mpi->h,
                   ctx->xvimage[ctx->current_buf]->pitches[0], mpi->stride[0]);
        return VO_TRUE;
    }
    return VO_FALSE;            // not (yet) supported
}

static uint32_t get_image(struct xvctx *ctx, mp_image_t * mpi)
{
    int buf = ctx->current_buf;      // we shouldn't change current_buf unless we do DR!

    if (mpi->type == MP_IMGTYPE_STATIC && ctx->num_buffers > 1)
        return VO_FALSE;        // it is not static
    if (mpi->imgfmt != ctx->image_format)
        return VO_FALSE;        // needs conversion :(
//    if(mpi->flags&MP_IMGFLAG_READABLE) return VO_FALSE; // slow video ram
    if (mpi->flags & MP_IMGFLAG_READABLE &&
        (mpi->type == MP_IMGTYPE_IPB || mpi->type == MP_IMGTYPE_IP))
    {
        // reference (I/P) frame of IP or IPB:
        if (ctx->num_buffers < 2)
            return VO_FALSE;    // not enough
        ctx->current_ip_buf ^= 1;
        // for IPB with 2 buffers we can DR only one of the 2 P frames:
        if (mpi->type == MP_IMGTYPE_IPB && ctx->num_buffers < 3
            && ctx->current_ip_buf)
            return VO_FALSE;
        buf = ctx->current_ip_buf;
        if (mpi->type == MP_IMGTYPE_IPB)
            ++buf;              // preserve space for B
    }
    if (mpi->height > ctx->xvimage[buf]->height)
        return VO_FALSE;        //buffer to small
    if (mpi->width * (mpi->bpp / 8) > ctx->xvimage[buf]->pitches[0])
        return VO_FALSE;        //buffer to small
    if ((mpi->flags & (MP_IMGFLAG_ACCEPT_STRIDE | MP_IMGFLAG_ACCEPT_WIDTH))
        || (mpi->width * (mpi->bpp / 8) == ctx->xvimage[buf]->pitches[0]))
    {
        ctx->current_buf = buf;
        XvImage *current_image = ctx->xvimage[ctx->current_buf];
        mpi->planes[0] = current_image->data + current_image->offsets[0];
        mpi->stride[0] = current_image->pitches[0];
        mpi->width = mpi->stride[0] / (mpi->bpp / 8);
        if (mpi->flags & MP_IMGFLAG_PLANAR)
        {
            if (mpi->flags & MP_IMGFLAG_SWAPPED)
            {
                // I420
                mpi->planes[1] =
                    current_image->data +
                    current_image->offsets[1];
                mpi->planes[2] =
                    current_image->data +
                    current_image->offsets[2];
                mpi->stride[1] = current_image->pitches[1];
                mpi->stride[2] = current_image->pitches[2];
            } else
            {
                // YV12
                mpi->planes[1] =
                    current_image->data +
                    current_image->offsets[2];
                mpi->planes[2] =
                    current_image->data +
                    current_image->offsets[1];
                mpi->stride[1] = current_image->pitches[2];
                mpi->stride[2] = current_image->pitches[1];
            }
        }
        mpi->flags |= MP_IMGFLAG_DIRECT;
        mpi->priv = (void *) ctx->current_buf;
//      printf("mga: get_image() SUCCESS -> Direct Rendering ENABLED\n");
        return VO_TRUE;
    }
    return VO_FALSE;
}

static int query_format(struct xvctx *ctx, uint32_t format)
{
    uint32_t i;
    int flag = VFCAP_CSP_SUPPORTED | VFCAP_CSP_SUPPORTED_BY_HW | VFCAP_HWSCALE_UP | VFCAP_HWSCALE_DOWN | VFCAP_OSD | VFCAP_ACCEPT_STRIDE;       // FIXME! check for DOWN

    /* check image formats */
    for (i = 0; i < ctx->formats; i++)
    {
        if (ctx->fo[i].id == format)
            return flag;        //xv_format = fo[i].id;
    }
    return 0;
}

static void uninit(struct vo *vo)
{
    struct xvctx *ctx = vo->priv;
    int i;

    ctx->visible_buf = -1;
    if (ctx->ai)
        XvFreeAdaptorInfo(ctx->ai);
    ctx->ai = NULL;
    if (ctx->fo) {
        XFree(ctx->fo);
        ctx->fo = NULL;
    }
    for (i = 0; i < ctx->num_buffers; i++)
        deallocate_xvimage(vo, i);
#ifdef CONFIG_XF86VM
    if (ctx->mode_switched)
        vo_vm_close(vo);
#endif
    if (ctx->event_fd_registered)
        mp_input_rm_key_fd(vo->input_ctx, ConnectionNumber(vo->x11->display));
    // uninit() shouldn't get called unless initialization went past vo_init()
    vo_x11_uninit(vo);
}

static int x11_fd_callback(void *ctx, int fd)
{
    struct vo *vo = ctx;
    check_events(vo);
    return mplayer_get_key(vo->key_fifo, 0);
}

static int preinit(struct vo *vo, const char *arg)
{
    XvPortID xv_p;
    int busy_ports = 0;
    unsigned int i;
    strarg_t ck_src_arg = { 0, NULL };
    strarg_t ck_method_arg = { 0, NULL };
    struct xvctx *ctx = talloc_zero(vo, struct xvctx);
    vo->priv = ctx;
    struct vo_x11_state *x11 = vo->x11;
    int xv_adaptor = -1;

    opt_t subopts[] =
    {  
      /* name         arg type     arg var         test */
      {  "port",      OPT_ARG_INT, &x11->xv_port,       (opt_test_f)int_pos },
      {  "adaptor",   OPT_ARG_INT, &xv_adaptor,    (opt_test_f)int_non_neg },
      {  "ck",        OPT_ARG_STR, &ck_src_arg,    xv_test_ck },
      {  "ck-method", OPT_ARG_STR, &ck_method_arg, xv_test_ckm },
      {  NULL }
    };

    x11->xv_port = 0;

    /* parse suboptions */
    if ( subopt_parse( arg, subopts ) != 0 )
    {
      return -1;
    }

    /* modify colorkey settings according to the given options */
    xv_setup_colorkeyhandling(vo, ck_method_arg.str, ck_src_arg.str);

    if (!vo_init(vo))
        return -1;

    /* check for Xvideo extension */
    unsigned int ver, rel, req, ev, err;
    if (Success != XvQueryExtension(x11->display, &ver, &rel, &req, &ev, &err))
    {
        mp_msg(MSGT_VO, MSGL_ERR,
               MSGTR_LIBVO_XV_XvNotSupportedByX11);
        goto error;
    }

    /* check for Xvideo support */
    if (Success !=
        XvQueryAdaptors(x11->display, DefaultRootWindow(x11->display), &ctx->adaptors,
                        &ctx->ai))
    {
        mp_msg(MSGT_VO, MSGL_ERR, MSGTR_LIBVO_XV_XvQueryAdaptorsFailed);
        goto error;
    }

    /* check adaptors */
    if (x11->xv_port)
    {
        int port_found;

        for (port_found = 0, i = 0; !port_found && i < ctx->adaptors; i++)
        {
            if ((ctx->ai[i].type & XvInputMask) && (ctx->ai[i].type & XvImageMask))
            {
                for (xv_p = ctx->ai[i].base_id;
                     xv_p < ctx->ai[i].base_id + ctx->ai[i].num_ports; ++xv_p)
                {
                    if (xv_p == x11->xv_port)
                    {
                        port_found = 1;
                        break;
                    }
                }
            }
        }
        if (port_found)
        {
            if (XvGrabPort(x11->display, x11->xv_port, CurrentTime))
                x11->xv_port = 0;
        } else
        {
            mp_msg(MSGT_VO, MSGL_WARN,
                   MSGTR_LIBVO_XV_InvalidPortParameter);
            x11->xv_port = 0;
        }
    }

    for (i = 0; i < ctx->adaptors && x11->xv_port == 0; i++)
    {
        /* check if adaptor number has been specified */
        if (xv_adaptor != -1 && xv_adaptor != i)
          continue;

        if ((ctx->ai[i].type & XvInputMask) && (ctx->ai[i].type & XvImageMask))
        {
            for (xv_p = ctx->ai[i].base_id;
                 xv_p < ctx->ai[i].base_id + ctx->ai[i].num_ports; ++xv_p)
                if (!XvGrabPort(x11->display, xv_p, CurrentTime))
                {
                    x11->xv_port = xv_p;
                    mp_msg(MSGT_VO, MSGL_V,
                           "[VO_XV] Using Xv Adapter #%d (%s)\n",
                           i, ctx->ai[i].name);
                    break;
                } else
                {
                    mp_msg(MSGT_VO, MSGL_WARN,
                           MSGTR_LIBVO_XV_CouldNotGrabPort, (int) xv_p);
                    ++busy_ports;
                }
        }
    }
    if (!x11->xv_port)
    {
        if (busy_ports)
            mp_msg(MSGT_VO, MSGL_ERR,
                   MSGTR_LIBVO_XV_CouldNotFindFreePort);
        else
            mp_msg(MSGT_VO, MSGL_ERR,
                   MSGTR_LIBVO_XV_NoXvideoSupport);
        goto error;
    }

    if (!vo_xv_init_colorkey(vo)) {
      goto error; // bail out, colorkey setup failed
    }
    vo_xv_enable_vsync(vo);
    vo_xv_get_max_img_dim(vo, &ctx->max_width, &ctx->max_height);

    ctx->fo = XvListImageFormats(x11->display, x11->xv_port, (int *) &ctx->formats);

    mp_input_add_key_fd(vo->input_ctx, ConnectionNumber(x11->display), 1,
                        x11_fd_callback, NULL, vo);
    ctx->event_fd_registered = 1;
    return 0;

 error:
    uninit(vo); // free resources
    return -1;
}

static int control(struct vo *vo, uint32_t request, void *data)
{
    struct xvctx *ctx = vo->priv;
    struct vo_x11_state *x11 = vo->x11;
    switch (request)
    {
        case VOCTRL_PAUSE:
            return (ctx->is_paused = 1);
        case VOCTRL_RESUME:
            return (ctx->is_paused = 0);
        case VOCTRL_QUERY_FORMAT:
            return query_format(ctx, *((uint32_t *) data));
        case VOCTRL_GET_IMAGE:
            return get_image(ctx, data);
        case VOCTRL_DRAW_IMAGE:
            return draw_image(vo, data);
        case VOCTRL_GUISUPPORT:
            return VO_TRUE;
        case VOCTRL_GET_PANSCAN:
            if (!vo->config_ok || !vo_fs)
                return VO_FALSE;
            return VO_TRUE;
        case VOCTRL_FULLSCREEN:
            vo_x11_fullscreen(vo);
            /* indended, fallthrough to update panscan on fullscreen/windowed switch */
        case VOCTRL_SET_PANSCAN:
            if ((vo_fs && (vo_panscan != vo->panscan_amount))
                || (!vo_fs && vo->panscan_amount))
            {
                int old_y = vo->panscan_y;

                panscan_calc(vo);

                if (old_y != vo->panscan_y)
                {
                    vo_x11_clearwindow_part(vo, x11->window,
                                            vo->dwidth + vo->panscan_x - 1,
                                            vo->dheight + vo->panscan_y - 1,
                                            1);
		    vo_xv_draw_colorkey(vo, ctx->drwX - (vo->panscan_x >> 1),
					ctx->drwY - (vo->panscan_y >> 1),
					vo->dwidth + vo->panscan_x - 1,
					vo->dheight + vo->panscan_y - 1);
                    flip_page(vo);
                }
            }
            return VO_TRUE;
        case VOCTRL_SET_EQUALIZER:
            {
                struct voctrl_set_equalizer_args *args = data;
                return vo_xv_set_eq(vo, x11->xv_port, args->name, args->value);
            }
        case VOCTRL_GET_EQUALIZER:
            {
                struct voctrl_get_equalizer_args *args = data;
                return vo_xv_get_eq(vo, x11->xv_port, args->name, args->valueptr);
            }
        case VOCTRL_ONTOP:
            vo_x11_ontop(vo);
            return VO_TRUE;
        case VOCTRL_UPDATE_SCREENINFO:
            update_xinerama_info(vo);
            return VO_TRUE;
    }
    return VO_NOTIMPL;
}

const struct vo_driver video_out_xv = {
    .is_new = 1,
    .info = &info,
    .preinit = preinit,
    .config = config,
    .control = control,
    .draw_frame = draw_frame,
    .draw_slice = draw_slice,
    .draw_osd = draw_osd,
    .flip_page = flip_page,
    .check_events = check_events,
    .uninit = uninit
};<|MERGE_RESOLUTION|>--- conflicted
+++ resolved
@@ -201,13 +201,6 @@
         return -1;
     }
 
-<<<<<<< HEAD
-    x11->vo_mouse_autohide = 1;
-=======
-    int_pause = 0;
-    visible_buf = -1;
->>>>>>> a83e0000
-
     ctx->is_paused = 0;
     ctx->visible_buf = -1;
 
@@ -253,45 +246,10 @@
         xswa.border_pixel = 0;
         xswamask = CWBackPixel | CWBorderPixel;
 
-<<<<<<< HEAD
-        if (WinID >= 0)
-        {
-            x11->window = WinID ? ((Window) WinID) : x11->rootwin;
-            if (WinID)
-            {
-                XUnmapWindow(x11->display, x11->window);
-                XChangeWindowAttributes(x11->display, x11->window, xswamask,
-                                        &xswa);
-                vo_x11_selectinput_witherr(x11->display, x11->window,
-                                           StructureNotifyMask |
-                                           KeyPressMask |
-                                           PropertyChangeMask |
-                                           PointerMotionMask |
-                                           ButtonPressMask |
-                                           ButtonReleaseMask |
-                                           ExposureMask);
-                XMapWindow(x11->display, x11->window);
-                vo_x11_update_geometry(vo);
-                aspect_save_prescale(vo, vo->dwidth, vo->dheight);
-            } else
-                XSelectInput(x11->display, x11->window, ExposureMask);
-        } else
-        {
             vo_x11_create_vo_window(vo, &vinfo, vo->dx, vo->dy, vo->dwidth, vo->dheight,
                    flags, CopyFromParent, "xv", title);
             XChangeWindowAttributes(x11->display, x11->window, xswamask, &xswa);
-        }
-
-        if (x11->vo_gc != None)
-            XFreeGC(x11->display, x11->vo_gc);
-        x11->vo_gc = XCreateGC(x11->display, x11->window, 0L, &xgcv);
-        XSync(x11->display, False);
-=======
-            vo_x11_create_vo_window(&vinfo, vo_dx, vo_dy, vo_dwidth, vo_dheight,
-                   flags, CopyFromParent, "xv", title);
-            XChangeWindowAttributes(mDisplay, vo_window, xswamask, &xswa);
-
->>>>>>> a83e0000
+
 #ifdef CONFIG_XF86VM
         if (vm)
         {
@@ -339,10 +297,6 @@
     ctx->current_buf = 0;
     ctx->current_ip_buf = 0;
 
-<<<<<<< HEAD
-    aspect(vo, &vo->dwidth, &vo->dheight, A_NOZOOM);
-=======
->>>>>>> a83e0000
     if ((flags & VOFLAG_FULLSCREEN) && WinID <= 0) vo_fs = 1;
     calc_drwXY(vo, &ctx->drwX, &ctx->drwY);
 
