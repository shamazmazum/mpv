--- conflicted
+++ resolved
@@ -30,11 +30,7 @@
     const char *name;
     const char *author;
     const char *comment;
-<<<<<<< HEAD
-    int (*open)(struct vf_instance* vf,char* args);
-=======
-    int (*vf_open)(struct vf_instance_s* vf,char* args);
->>>>>>> 160b880c
+    int (*vf_open)(struct vf_instance* vf,char* args);
     // Ptr to a struct dscribing the options
     const void* opts;
 } vf_info_t;
